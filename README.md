# YouTube Transcript Demos

Collection of demos showcasing different ways to work with YouTube transcripts.

## Demos

### [youtube-transcript-api](youtube-transcript-api/README.md)
Search for specific phrases in YouTube video transcripts and get timestamps.

### [assemblyai-youtube-transcript](assemblyai-youtube-transcript/README.md)
<<<<<<< HEAD
A Python tool that combines AssemblyAI transcription with semantic search to find and extract specific moments from YouTube videos.
=======
>>>>>>> 9176c543

## Installation Options
Each demo can be installed using either `pipenv` or `pip`. Check individual demo READMEs for instructions.<|MERGE_RESOLUTION|>--- conflicted
+++ resolved
@@ -8,10 +8,7 @@
 Search for specific phrases in YouTube video transcripts and get timestamps.
 
 ### [assemblyai-youtube-transcript](assemblyai-youtube-transcript/README.md)
-<<<<<<< HEAD
 A Python tool that combines AssemblyAI transcription with semantic search to find and extract specific moments from YouTube videos.
-=======
->>>>>>> 9176c543
 
 ## Installation Options
 Each demo can be installed using either `pipenv` or `pip`. Check individual demo READMEs for instructions.